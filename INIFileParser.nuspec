<<<<<<< HEAD
﻿<?xml version="1.0" encoding="utf-8"?>
<package xmlns="http://schemas.microsoft.com/packaging/2010/07/nuspec.xsd">
    <metadata>
        <id>ini-parser</id>
        <version>2.0.2</version>
        <title>INI Parser</title>
        <authors>Ricardo Amores Hernández</authors>
        <owners>rickyah</owners>
        <licenseUrl>https://github.com/rickyah/ini-parser/master/blob/LICENSE.txt</licenseUrl>
        <projectUrl>https://github.com/rickyah/ini-parser</projectUrl>
        <requireLicenseAcceptance>false</requireLicenseAcceptance>
        <description>A Mono compatible .NET open source library for managing data from an INI file format. Allows reading/writing INI data to and from I/O streams, file streams, and/or plain strings.</description>
        <summary>A simple C# library for reading and writing INI files</summary>
        <releaseNotes />
        <tags>ini</tags>
    </metadata>
    <files>
        <file src="lib\INIFileParser.dll" target="lib\INIFileParser.dll" />
        <file src="lib\INIFileParser.pdb" target="lib\INIFileParser.pdb" />
        <file src="lib\INIFileParser.XML" target="lib\INIFileParser.XML" />
        <file src="README.md" target="README.md" />
    </files>
=======
<?xml version="1.0"?>
<package xmlns="http://schemas.microsoft.com/packaging/2011/08/nuspec.xsd">
  <metadata>
    <version>2.0.3</version>
    <authors>Ricardo Amores Hernández</authors>
    <owners>rickyah</owners>
    <licenseUrl>https://github.com/rickyah/ini-parser/master/blob/LICENSE.txt</licenseUrl>
    <projectUrl>https://github.com/rickyah/ini-parser</projectUrl>
    <id>ini-parser</id>
    <title>INI Parser</title>
    <requireLicenseAcceptance>false</requireLicenseAcceptance>
    <description>A Mono compatible .NET open source library for managing data from an INI file format. Allows reading/writing INI data to and from I/O streams, file streams, and/or plain strings.</description>
    <summary>A simple C# library for reading and writing INI files</summary>
    <releaseNotes>
    </releaseNotes>
    <tags>ini</tags>
  </metadata>
>>>>>>> 7b796797
</package><|MERGE_RESOLUTION|>--- conflicted
+++ resolved
@@ -1,27 +1,3 @@
-<<<<<<< HEAD
-﻿<?xml version="1.0" encoding="utf-8"?>
-<package xmlns="http://schemas.microsoft.com/packaging/2010/07/nuspec.xsd">
-    <metadata>
-        <id>ini-parser</id>
-        <version>2.0.2</version>
-        <title>INI Parser</title>
-        <authors>Ricardo Amores Hernández</authors>
-        <owners>rickyah</owners>
-        <licenseUrl>https://github.com/rickyah/ini-parser/master/blob/LICENSE.txt</licenseUrl>
-        <projectUrl>https://github.com/rickyah/ini-parser</projectUrl>
-        <requireLicenseAcceptance>false</requireLicenseAcceptance>
-        <description>A Mono compatible .NET open source library for managing data from an INI file format. Allows reading/writing INI data to and from I/O streams, file streams, and/or plain strings.</description>
-        <summary>A simple C# library for reading and writing INI files</summary>
-        <releaseNotes />
-        <tags>ini</tags>
-    </metadata>
-    <files>
-        <file src="lib\INIFileParser.dll" target="lib\INIFileParser.dll" />
-        <file src="lib\INIFileParser.pdb" target="lib\INIFileParser.pdb" />
-        <file src="lib\INIFileParser.XML" target="lib\INIFileParser.XML" />
-        <file src="README.md" target="README.md" />
-    </files>
-=======
 <?xml version="1.0"?>
 <package xmlns="http://schemas.microsoft.com/packaging/2011/08/nuspec.xsd">
   <metadata>
@@ -39,5 +15,4 @@
     </releaseNotes>
     <tags>ini</tags>
   </metadata>
->>>>>>> 7b796797
 </package>