﻿using System.Reflection;
using System.Runtime.InteropServices;

// General Information about an assembly is controlled through the following 
// set of attributes. Change these attribute values to modify the information
// associated with an assembly.
[assembly: AssemblyTitle("INIParser")]
[assembly: AssemblyDescription("A simple INI file processing library")]
[assembly: AssemblyConfiguration("")]
[assembly: AssemblyCompany("")]
[assembly: AssemblyProduct("INIParser")]
[assembly: AssemblyCopyright("")]
[assembly: AssemblyTrademark("")]
[assembly: AssemblyCulture("")]

// Setting ComVisible to false makes the types in this assembly not visible 
// to COM components.  If you need to access a type in this assembly from 
// COM, set the ComVisible attribute to true on that type.
[assembly: ComVisible(false)]

// The following GUID is for the ID of the typelib if this project is exposed to COM
[assembly: Guid("f1db68d3-0ee7-4733-bd6d-60c5db00a1c8")]

// Version information for an assembly consists of the following four values:
//
//      Major Version
//      Minor Version 
//      Build Number
//      Revision
//
// You can specify all the values or you can default the Revision and Build Numbers 
// by using the '*' as shown below:
<<<<<<< HEAD
[assembly: AssemblyVersion("2.2.4")]
[assembly: AssemblyFileVersion("2.2.4")]
=======
[assembly: AssemblyVersion("2.3.0")]
[assembly: AssemblyFileVersion("2.3.0")]
>>>>>>> eef72b18
<|MERGE_RESOLUTION|>--- conflicted
+++ resolved
@@ -30,10 +30,5 @@
 //
 // You can specify all the values or you can default the Revision and Build Numbers 
 // by using the '*' as shown below:
-<<<<<<< HEAD
-[assembly: AssemblyVersion("2.2.4")]
-[assembly: AssemblyFileVersion("2.2.4")]
-=======
 [assembly: AssemblyVersion("2.3.0")]
-[assembly: AssemblyFileVersion("2.3.0")]
->>>>>>> eef72b18
+[assembly: AssemblyFileVersion("2.3.0")]